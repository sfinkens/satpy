--- conflicted
+++ resolved
@@ -41,11 +41,7 @@
           miniforge-version: latest
           python-version: ${{ matrix.python-version }}
           activate-environment: test-environment
-<<<<<<< HEAD
-          mamba-version: "*"
-=======
           mamba-version: "1.5.10"
->>>>>>> c742238e
           channels: conda-forge
 
       - name: Set cache environment variables
