--- conflicted
+++ resolved
@@ -72,13 +72,8 @@
         return '<' + str(self) + '>'
 
 
-<<<<<<< HEAD
-try:
-    frqklass = namedtuple("FrequencyRange", "central bandwidth unit",
-                          defaults=('GHz',))
-except TypeError:  # Python 3.6
-    frqklass = namedtuple("FrequencyRange", "central bandwidth unit")
-    frqklass.__new__.__defaults__ = ('GHz',)
+frqklass = namedtuple("FrequencyRange", "central bandwidth unit",
+                      defaults=('GHz',))
 
 
 class FrequencyRange(frqklass):
@@ -173,14 +168,7 @@
 #
 
 
-try:
-    wlklass = namedtuple("WavelengthRange", "min central max unit", defaults=('µm',))
-except TypeError:  # python 3.6
-    wlklass = namedtuple("WavelengthRange", "min central max unit")
-    wlklass.__new__.__defaults__ = ('µm',)
-=======
 wlklass = namedtuple("WavelengthRange", "min central max unit", defaults=('µm',))  # type: ignore
->>>>>>> 85656a84
 
 
 class WavelengthRange(wlklass):
