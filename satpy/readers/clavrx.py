--- conflicted
+++ resolved
@@ -20,11 +20,7 @@
 import logging
 import os
 from glob import glob
-<<<<<<< HEAD
-from typing import Optional
-=======
 from typing import Optional, Union
->>>>>>> 3fd4c458
 
 import netCDF4
 import numpy as np
@@ -76,7 +72,6 @@
 
 def _get_sensor(sensor: str) -> str:
     """Get the sensor."""
-    LOG.debug('SENSORS: {}'.format(sensor))
     for k, v in SENSORS.items():
         if k in sensor:
             return v
@@ -113,11 +108,7 @@
         return attrs
 
     @staticmethod
-<<<<<<< HEAD
-    def _scale_data(data_arr, scale_factor: float, add_offset: float) -> xr.DataArray:
-=======
     def _scale_data(data_arr: Union[xr.DataArray, int], scale_factor: float, add_offset: float) -> xr.DataArray:
->>>>>>> 3fd4c458
         """Scale data, if needed."""
         scaling_needed = not (scale_factor == 1.0 and add_offset == 0.0)
         if scaling_needed:
@@ -173,11 +164,7 @@
         return area_extent, ncols, nlines
 
     @staticmethod
-<<<<<<< HEAD
-    def _read_pug_fixed_grid(projection: xr.DataArray, distance_multiplier=1.0) -> dict:
-=======
     def _read_pug_fixed_grid(projection_coordinates: netCDF4.Variable, distance_multiplier=1.0) -> dict:
->>>>>>> 3fd4c458
         """Read from recent PUG format, where axes are in meters."""
         a = projection_coordinates.semi_major_axis
         h = projection_coordinates.perspective_point_height
@@ -262,19 +249,6 @@
     @staticmethod
     def get_metadata(sensor: str, platform: str, attrs: dict, ds_info: dict) -> dict:
         """Get metadata."""
-<<<<<<< HEAD
-        i = {}
-        i.update(attrs)
-        i.update(ds_info)
-
-        flag_meanings = i.get('flag_meanings', None)
-        if not i.get('SCALED', 1) and not flag_meanings:
-            i['flag_meanings'] = '<flag_meanings_unknown>'
-            i.setdefault('flag_values', [None])
-        elif not i.get('SCALED', 1) and isinstance(flag_meanings, str):
-            i["flag_meanings"] = flag_meanings.split("  ")
-        u = i.get('units')
-=======
         attr_info = {}
         attr_info.update(attrs)
         attr_info.update(ds_info)
@@ -286,7 +260,6 @@
         elif not attr_info.get('SCALED', 1) and isinstance(flag_meanings, str):
             attr_info["flag_meanings"] = flag_meanings.split("  ")
         u = attr_info.get('units')
->>>>>>> 3fd4c458
         if u in CF_UNITS:
             # CF compliance
             attr_info['units'] = CF_UNITS[u]
@@ -343,9 +316,7 @@
 
     def available_datasets(self, configured_datasets=None):
         """Automatically determine datasets provided by this file."""
-        LOG.debug(self.file_content.get('/attr/sensor'))
         self.sensor = _get_sensor(self.file_content.get('/attr/sensor'))
-        LOG.debug(self.sensor)
         self.platform = _get_platform(self.file_content.get('/attr/platform'))
 
         nadir_resolution = self.get_nadir_resolution(self.sensor)
