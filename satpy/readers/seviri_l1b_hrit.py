--- conflicted
+++ resolved
@@ -207,12 +207,6 @@
     image_data_function,
 )
 from satpy.readers.seviri_base import (
-<<<<<<< HEAD
-    CHANNEL_NAMES, SATNUM, SEVIRICalibrationHandler, get_cds_time,
-    HRV_NUM_COLUMNS, pad_data_horizontally, create_coef_dict,
-    OrbitPolynomialFinder, get_satpos, NoValidOrbitParams,
-    add_scanline_acq_time, mask_bad_quality
-=======
     CHANNEL_NAMES,
     HRV_NUM_COLUMNS,
     SATNUM,
@@ -224,7 +218,7 @@
     get_cds_time,
     get_satpos,
     pad_data_horizontally,
->>>>>>> cd057cae
+    mask_bad_quality,
 )
 from satpy.readers.seviri_l1b_native_hdr import hrit_epilogue, hrit_prologue, impf_configuration
 
