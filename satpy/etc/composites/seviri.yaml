--- conflicted
+++ resolved
@@ -309,8 +309,7 @@
       modifiers: [sunz_corrected]
     - name: VIS008
       modifiers: [sunz_corrected]
-<<<<<<< HEAD
-    - 10.8
+    - IR_108
     standard_name: overview
 
   colorized_ir_clouds:
@@ -333,8 +332,4 @@
     prerequisites:
       - name: 'HRV'
         modifiers: [sunz_corrected]
-      - name: colorized_ir_clouds
-=======
-    - IR_108
-    standard_name: overview
->>>>>>> 5dc74d2c
+      - name: colorized_ir_clouds