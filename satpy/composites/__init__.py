--- conflicted
+++ resolved
@@ -386,33 +386,18 @@
                              aerosol_type=aerosol_type)
 
         try:
-<<<<<<< HEAD
-            refl_cor_band = corrector.get_reflectance(sunz.load(), 
-                                                      satz.load(), 
-                                                      ssadiff, 
-                                                      vis.attrs['name'], 
+            refl_cor_band = corrector.get_reflectance(sunz.load(),
+                                                      satz.load(),
+                                                      ssadiff,
+                                                      vis.attrs['name'],
 						      red.load())
         except KeyError:
             LOG.warning("Could not get the reflectance correction using band name: %s", vis.id.name)
             LOG.warning("Will try use the wavelength, however, this may be ambiguous!")
-            refl_cor_band = corrector.get_reflectance(sunz.load(), 
-						      satz.load(), 
-                                                      ssadiff,
-                                                      vis.attrs['wavelength'][1], 
-=======
             refl_cor_band = corrector.get_reflectance(sunz.load(),
-                                                      satz.load(),
-                                                      ssadiff,
-                                                      vis.attrs['name'],
-						                              red.load())
-        except KeyError:
-            LOG.warning("Could not get the reflectance correction using band name: %s", vis.id.name)
-            LOG.warning("Will try use the wavelength, however, this may be ambiguous!")
-            refl_cor_band = corrector.get_reflectance(sunz.load(),
-						                              satz.load(),
+						      satz.load(),
                                                       ssadiff,
                                                       vis.attrs['wavelength'][1],
->>>>>>> ce5c3e9b
                                                       red.load())
 
         proj = vis - refl_cor_band
@@ -468,13 +453,8 @@
         # Check if the sun-zenith angle was provided:
         if sun_zenith is None:
             from pyorbital.astronomy import sun_zenith_angle as sza
-<<<<<<< HEAD
-            lons, lats = _nir.attrs["area"].get_lonlats()
+            lons, lats = _nir.attrs["area"].get_lonlats_dask(CHUNKSIZE)
             sun_zenith = sza(_nir.attrs['start_time'], lons, lats)
-=======
-            lons, lats = nir.attrs["area"].get_lonlats_dask(CHUNKSIZE)
-            sun_zenith = sza(nir.attrs['start_time'], lons, lats)
->>>>>>> ce5c3e9b
 
         return self._refl3x.reflectance_from_tbs(sun_zenith, _nir, _tb11, tb_ir_co2=tb13_4)
 
@@ -482,7 +462,7 @@
 class NIREmissivePartFromReflectance(NIRReflectance):
 
     def __call__(self, projectables, optional_datasets=None, **info):
-        """Get the emissive part an NIR channel after having derived the reflectance. 
+        """Get the emissive part an NIR channel after having derived the reflectance.
         Not supposed to be used for wavelength outside [3, 4] µm.
         """
         self._init_refl3x(projectables)
