--- conflicted
+++ resolved
@@ -202,18 +202,6 @@
     def test_np2str(self):
         """Test the np2str function."""
         # byte object
-<<<<<<< HEAD
-        npstring = np.string_("hej")
-        assert hf.np2str(npstring) == "hej"
-
-        # single element numpy array
-        np_arr = np.array([npstring])
-        assert hf.np2str(np_arr) == "hej"
-
-        # scalar numpy array
-        np_arr = np.array(npstring)
-        assert hf.np2str(np_arr) == "hej"
-=======
         npbytes = np.bytes_('hej')
         self.assertEqual(hf.np2str(npbytes), 'hej')
 
@@ -224,7 +212,6 @@
         # scalar numpy array
         np_arr = np.array(npbytes)
         self.assertEqual(hf.np2str(np_arr), 'hej')
->>>>>>> bc32c943
 
         # multi-element array
         npbytes = np.array([npbytes, npbytes])
