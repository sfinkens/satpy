--- conflicted
+++ resolved
@@ -39,13 +39,8 @@
                                       test_avhrr_l1b_gaclac, test_vaisala_gld360,
                                       test_fci_l1c_fdhsi, test_tropomi_l2,
                                       test_hsaf_grib, test_abi_l2_nc, test_eum_base,
-<<<<<<< HEAD
-                                      test_ami_l1b, test_geos_area,
-                                      test_viirs_compact, test_seviri_l2_bufr)
-=======
                                       test_ami_l1b, test_viirs_compact, test_seviri_l2_bufr,
-                                      test_nwcsaf_msg)
->>>>>>> e7c56ca6
+                                      test_geos_area,test_nwcsaf_msg)
 
 if sys.version_info < (2, 7):
     import unittest2 as unittest
