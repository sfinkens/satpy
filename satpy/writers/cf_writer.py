--- conflicted
+++ resolved
@@ -599,23 +599,8 @@
     return original_name, name
 
 
-<<<<<<< HEAD
-def _get_compression(compression):
-    warnings.warn("The default behaviour of the CF writer will soon change to not compress data by default.",
-                  FutureWarning)
-    if compression is None:
-        compression = {'zlib': True}
-    else:
-        warnings.warn("The `compression` keyword will soon be deprecated. Please use the `encoding` of the "
-                      "DataArrays to tune compression from now on.", FutureWarning)
-    return compression
-
-
-def _set_history(attrs):
-    """Add 'history' attribute to the header_attrs."""
-=======
-def _set_history(root):
->>>>>>> 319a5f1c
+def _add_history(attrs):
+    """Add 'history' attribute to dictionary."""
     _history_create = 'Created by pytroll/satpy on {}'.format(datetime.utcnow())
     if 'history' in attrs:
         if isinstance(attrs['history'], list):
@@ -623,6 +608,7 @@
         attrs['history'] += '\n' + _history_create
     else:
         attrs['history'] = _history_create
+    return attrs
 
 
 def _get_groups(groups, list_datarrays):
@@ -642,7 +628,7 @@
 
 
 def make_cf_dataarray(dataarray, epoch=EPOCH, flatten_attrs=False,
-                      exclude_attrs=None, compression=None,
+                      exclude_attrs=None,
                       include_orig_name=True, numeric_name_prefix='CHANNEL_'):
     """
     Make the xr.DataArray CF-compliant.
@@ -700,9 +686,6 @@
     # new_data.attrs['area'] = str(new_data.attrs.get('area'))
     CFWriter._cleanup_attrs(new_data)
 
-    if compression is not None:
-        new_data.encoding.update(compression)
-
     if 'long_name' not in new_data.attrs and 'standard_name' not in new_data.attrs:
         new_data.attrs['long_name'] = new_data.name
     if 'prerequisites' in new_data.attrs:
@@ -730,7 +713,6 @@
                         epoch=EPOCH,
                         include_orig_name=True,
                         numeric_name_prefix='CHANNEL_',
-                        compression=None,  # TODO  [DEPRECATED]
                         groups=None):
     """Process a list of xr.DataArray and return a dictionary with CF-compliant xr.Datasets.
 
@@ -800,7 +782,7 @@
 
     # Update header_attrs with 'history' and 'Conventions'
     # - Add "Created by pytroll/satpy ..." to history attribute
-    _set_history(header_attrs)
+    header_attrs = _add_history(header_attrs)
     # - Add CF conventions if not grouped. If 'Conventions' key already present, do not overwrite
     if "Conventions" not in header_attrs and not is_grouped:
         header_attrs['Conventions'] = CF_VERSION
@@ -817,7 +799,6 @@
             exclude_attrs=exclude_attrs,
             include_lonlats=include_lonlats,
             pretty=pretty,
-            compression=compression,
             include_orig_name=include_orig_name,
             numeric_name_prefix=numeric_name_prefix)
         ds = xr.Dataset(dict_datarrays)
@@ -864,62 +845,15 @@
             numeric_name_prefix (str):
                 Prepend dataset name with this if starting with a digit
         """
-<<<<<<< HEAD
         warnings.warn('CFWriter.da2cf is deprecated.'
                       'Use satpy.writers.cf_writer.make_cf_dataarray instead.',
-                      DeprecationWarning)
+                      DeprecationWarning, stacklevel=3)
         return make_cf_dataarray(dataarray=dataarray,
                                  epoch=epoch,
                                  flatten_attrs=flatten_attrs,
                                  exclude_attrs=exclude_attrs,
-                                 compression=compression,
                                  include_orig_name=include_orig_name,
                                  numeric_name_prefix=numeric_name_prefix)
-=======
-        if exclude_attrs is None:
-            exclude_attrs = []
-
-        original_name = None
-        new_data = dataarray.copy()
-        if 'name' in new_data.attrs:
-            name = new_data.attrs.pop('name')
-            original_name, name = _handle_dataarray_name(name, numeric_name_prefix)
-            new_data = new_data.rename(name)
-
-        CFWriter._remove_satpy_attributes(new_data)
-
-        new_data = CFWriter._encode_time(new_data, epoch)
-        new_data = CFWriter._encode_coords(new_data)
-
-        # Remove area as well as user-defined attributes
-        for key in ['area'] + exclude_attrs:
-            new_data.attrs.pop(key, None)
-
-        anc = [ds.attrs['name']
-               for ds in new_data.attrs.get('ancillary_variables', [])]
-        if anc:
-            new_data.attrs['ancillary_variables'] = ' '.join(anc)
-        # TODO: make this a grid mapping or lon/lats
-        # new_data.attrs['area'] = str(new_data.attrs.get('area'))
-        CFWriter._cleanup_attrs(new_data)
-
-        if 'long_name' not in new_data.attrs and 'standard_name' not in new_data.attrs:
-            new_data.attrs['long_name'] = new_data.name
-        if 'prerequisites' in new_data.attrs:
-            new_data.attrs['prerequisites'] = [np.string_(str(prereq)) for prereq in new_data.attrs['prerequisites']]
-
-        if include_orig_name and numeric_name_prefix and original_name and original_name != name:
-            new_data.attrs['original_name'] = original_name
-
-        # Flatten dict-type attributes, if desired
-        if flatten_attrs:
-            new_data.attrs = flatten_dict(new_data.attrs)
-
-        # Encode attributes to netcdf-compatible datatype
-        new_data.attrs = encode_attrs_nc(new_data.attrs)
-
-        return new_data
->>>>>>> 319a5f1c
 
     @staticmethod
     def _cleanup_attrs(new_data):
@@ -1025,28 +959,19 @@
             new_data.attrs.pop(satpy_attr)
         new_data.attrs.pop('_last_resampler', None)
 
-<<<<<<< HEAD
     @staticmethod
     def update_encoding(dataset, to_netcdf_kwargs):
         """Update encoding info (deprecated)."""
         warnings.warn('CFWriter.update_encoding is deprecated. '
                       'Use satpy.writers.cf_writer.update_encoding instead.',
-                      DeprecationWarning)
+                      DeprecationWarning,  stacklevel=3)
         return update_encoding(dataset, to_netcdf_kwargs)
 
     @staticmethod
     def _collect_datasets(datasets, epoch=EPOCH, flatten_attrs=False,
                           exclude_attrs=None, include_lonlats=True,
-                          pretty=False, compression=None,
+                          pretty=False,
                           include_orig_name=True, numeric_name_prefix='CHANNEL_'):
-=======
-    def save_dataset(self, dataset, filename=None, fill_value=None, **kwargs):
-        """Save the *dataset* to a given *filename*."""
-        return self.save_datasets([dataset], filename, **kwargs)
-
-    def _collect_datasets(self, datasets, epoch=EPOCH, flatten_attrs=False, exclude_attrs=None, include_lonlats=True,
-                          pretty=False, include_orig_name=True, numeric_name_prefix='CHANNEL_'):
->>>>>>> 319a5f1c
         """Collect and prepare datasets to be written."""
         ds_collection = {}
         for ds in datasets:
@@ -1072,17 +997,11 @@
             for new_ds in new_datasets:
                 start_times.append(new_ds.attrs.get("start_time", None))
                 end_times.append(new_ds.attrs.get("end_time", None))
-<<<<<<< HEAD
-                new_var = make_cf_dataarray(new_ds, epoch=epoch, flatten_attrs=flatten_attrs,
-                                            exclude_attrs=exclude_attrs, compression=compression,
+                new_var = make_cf_dataarray(new_ds, epoch=epoch,
+                                            flatten_attrs=flatten_attrs,
+                                            exclude_attrs=exclude_attrs,
                                             include_orig_name=include_orig_name,
                                             numeric_name_prefix=numeric_name_prefix)
-=======
-                new_var = self.da2cf(new_ds, epoch=epoch, flatten_attrs=flatten_attrs,
-                                     exclude_attrs=exclude_attrs,
-                                     include_orig_name=include_orig_name,
-                                     numeric_name_prefix=numeric_name_prefix)
->>>>>>> 319a5f1c
                 datas[new_var.name] = new_var
 
         # Check and prepare coordinates
@@ -1136,13 +1055,7 @@
         """
         # Note: datasets is a list of xr.DataArray
         logger.info('Saving datasets to NetCDF4/CF.')
-<<<<<<< HEAD
-
-        # Retrieve compression [Deprecated]
-        compression = _get_compression(compression)
-=======
         _check_backend_versions()
->>>>>>> 319a5f1c
 
         # Define netCDF filename if not provided
         # - It infers the name from the first DataArray
@@ -1159,7 +1072,6 @@
                                                              include_orig_name=include_orig_name,
                                                              numeric_name_prefix=numeric_name_prefix,
                                                              groups=groups,
-                                                             compression=compression,  # [DEPRECATED]
                                                              )
         # Remove satpy-specific kwargs
         # - This kwargs can contain encoding dictionary
@@ -1168,7 +1080,6 @@
         for kwarg in satpy_kwargs:
             to_netcdf_kwargs.pop(kwarg, None)
 
-<<<<<<< HEAD
         # If writing grouped netCDF, create an empty "root" netCDF file
         # - Add the global attributes
         # - All groups will be appended in the for loop below
@@ -1201,38 +1112,6 @@
 
         # Return list of writing results
         return written
-=======
-        init_nc_kwargs = to_netcdf_kwargs.copy()
-        init_nc_kwargs.pop('encoding', None)  # No variables to be encoded at this point
-        init_nc_kwargs.pop('unlimited_dims', None)
-
-        groups_ = _get_groups(groups, datasets, root)
-
-        written = [root.to_netcdf(filename, engine=engine, mode='w', **init_nc_kwargs)]
-
-        # Write datasets to groups (appending to the file; group=None means no group)
-        for group_name, group_datasets in groups_.items():
-            # XXX: Should we combine the info of all datasets?
-            datas, start_times, end_times = self._collect_datasets(
-                group_datasets, epoch=epoch, flatten_attrs=flatten_attrs, exclude_attrs=exclude_attrs,
-                include_lonlats=include_lonlats, pretty=pretty,
-                include_orig_name=include_orig_name, numeric_name_prefix=numeric_name_prefix)
-            dataset = xr.Dataset(datas)
-            if 'time' in dataset:
-                dataset['time_bnds'] = make_time_bounds(start_times,
-                                                        end_times)
-                dataset['time'].attrs['bounds'] = "time_bnds"
-                dataset['time'].attrs['standard_name'] = "time"
-            else:
-                grp_str = ' of group {}'.format(group_name) if group_name is not None else ''
-                logger.warning('No time dimension in datasets{}, skipping time bounds creation.'.format(grp_str))
-
-            encoding, other_to_netcdf_kwargs = update_encoding(dataset, to_netcdf_kwargs, numeric_name_prefix)
-            res = dataset.to_netcdf(filename, engine=engine, group=group_name, mode='a', encoding=encoding,
-                                    **other_to_netcdf_kwargs)
-            written.append(res)
-
-        return written
 
 
 def _check_backend_versions():
@@ -1268,5 +1147,4 @@
         "netCDF4": Version(netCDF4.__version__),
         "libnetcdf": Version(netCDF4.__netcdf4libversion__),
         "xarray": Version(xr.__version__)
-    }
->>>>>>> 319a5f1c
+    }