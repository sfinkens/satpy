--- conflicted
+++ resolved
@@ -76,12 +76,8 @@
     "doc": ["sphinx", "sphinx_rtd_theme", "sphinxcontrib-apidoc"],
     # Other
     "geoviews": ["geoviews"],
-<<<<<<< HEAD
     "holoviews": ["holoviews"],
-    "hvplot": ["hvplot", "geoviews", "cartopy"],
-=======
     "hvplot": ["hvplot", "geoviews", "cartopy", "holoviews"],
->>>>>>> 807357a4
     "overlays": ["pycoast", "pydecorate"],
     "satpos_from_tle": ["skyfield", "astropy"],
     "tests": test_requires,
