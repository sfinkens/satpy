#!/usr/bin/env python
# -*- coding: utf-8 -*-
# Copyright (c) 2009-2017.

# Author(s):

#   Martin Raspaud <martin.raspaud@smhi.se>
#   Adam Dybbroe <adam.dybbroe@smhi.se>
#   David Hoese <david.hoese@ssec.wisc.edu>

# This file is part of satpy.

# satpy is free software: you can redistribute it and/or modify it
# under the terms of the GNU General Public License as published by
# the Free Software Foundation, either version 3 of the License, or
# (at your option) any later version.

# satpy is distributed in the hope that it will be useful, but
# WITHOUT ANY WARRANTY; without even the implied warranty of
# MERCHANTABILITY or FITNESS FOR A PARTICULAR PURPOSE.  See the GNU
# General Public License for more details.

# You should have received a copy of the GNU General Public License
# along with satpy.  If not, see <http://www.gnu.org/licenses/>.
"""Setup file for satpy."""

import imp
import os.path
import sys
from glob import glob

from setuptools import find_packages, setup

version = imp.load_source('satpy.version', 'satpy/version.py')

BASE_PATH = os.path.sep.join(os.path.dirname(os.path.realpath(__file__)).split(
    os.path.sep))

requires = ['numpy >=1.4.1', 'pillow', 'pyresample >=1.9.2', 'trollsift',
            'trollimage >=1.5.1', 'pykdtree', 'six', 'pyyaml', 'xarray >=0.10.1',
            'dask[array] >=0.17.1']

# pyhdf (conda) == python-hdf4 (pip)
<<<<<<< HEAD
test_requires = ['behave', 'h5py', 'netCDF4', 'pyhdf', 'libtiff']
=======
test_requires = ['behave', 'h5py', 'netCDF4', 'pyhdf', 'imageio']
>>>>>>> 377b5baa

if sys.version < '3.0':
    test_requires.append('mock')


extras_require = {
    # Readers:
    'xRIT': ['mipp >= 0.6.0'],
    'hdfeos_l1b': ['python-hdf4'],
    'geocat': ['python-hdf4'],
    'acspo': ['netCDF4 >= 1.1.8'],
    'clavrx': ['netCDF4 >= 1.1.8'],
    'viirs_l1b': ['netCDF4 >= 1.1.8'],
    'viirs_sdr': ['h5py >= 2.7.0'],
    'viirs_compact': ['h5py >= 2.7.0'],
    'omps_edr': ['h5py >= 2.7.0'],
    'amsr2_l1b': ['h5py >= 2.7.0'],
    'hrpt': ['pyorbital >= 1.3.1', 'pygac', 'python-geotiepoints'],
    'proj': ['pyresample'],
    'pyspectral': ['pyspectral >= 0.7.0'],
    'pyorbital': ['pyorbital >= 1.3.1'],
    'hrit_msg': ['pytroll-schedule'],
    'nc_nwcsaf_msg': ['netCDF4 >= 1.1.8'],
    'sar_c': ['python-geotiepoints', 'gdal'],
    'abi_l1b': ['h5netcdf'],
    # Writers:
    'scmi': ['netCDF4 >= 1.1.8'],
    'geotiff': ['gdal', 'trollimage[geotiff]'],
<<<<<<< HEAD
    'mitiff': ['libtiff'],
=======
    # MultiScene:
    'animations': ['imageio'],
>>>>>>> 377b5baa
}
all_extras = []
for extra_deps in extras_require.values():
    all_extras.extend(extra_deps)
extras_require['all'] = list(set(all_extras))


def _config_data_files(base_dirs, extensions=(".cfg", )):
    """Find all subdirectory configuration files.

    Searches each base directory relative to this setup.py file and finds
    all files ending in the extensions provided.

    :param base_dirs: iterable of relative base directories to search
    :param extensions: iterable of file extensions to include (with '.' prefix)
    :returns: list of 2-element tuples compatible with `setuptools.setup`
    """
    data_files = []
    pkg_root = os.path.realpath(os.path.dirname(__file__)) + "/"
    for base_dir in base_dirs:
        new_data_files = []
        for ext in extensions:
            configs = glob(os.path.join(pkg_root, base_dir, "*" + ext))
            configs = [c.replace(pkg_root, "") for c in configs]
            new_data_files.extend(configs)
        data_files.append((base_dir, new_data_files))

    return data_files


NAME = 'satpy'

setup(name=NAME,
      version=version.__version__,
      description='Meteorological post processing package',
      author='The Pytroll Team',
      author_email='pytroll@googlegroups.com',
      classifiers=["Development Status :: 5 - Production/Stable",
                   "Intended Audience :: Science/Research",
                   "License :: OSI Approved :: GNU General Public License v3 " +
                   "or later (GPLv3+)",
                   "Operating System :: OS Independent",
                   "Programming Language :: Python",
                   "Topic :: Scientific/Engineering"],
      url="https://github.com/pytroll/satpy",
      test_suite='satpy.tests.suite',
      packages=find_packages(),
      package_data={'satpy': [os.path.join('etc', 'geo_image.cfg'),
                              os.path.join('etc', 'areas.def'),
                              os.path.join('etc', 'satpy.cfg'),
                              os.path.join('etc', 'himawari-8.cfg'),
                              os.path.join('etc', 'eps_avhrrl1b_6.5.xml'),
                              os.path.join('etc', 'readers', '*.yaml'),
                              os.path.join('etc', 'writers', '*.yaml'),
                              os.path.join('etc', 'composites', '*.yaml'),
                              os.path.join('etc', 'enhancements', '*.cfg'),
                              os.path.join('etc', 'enhancements', '*.yaml'),
                              ]},
      zip_safe=False,
      install_requires=requires,
      tests_require=test_requires,
      python_requires='>=2.7,!=3.0.*,!=3.1.*,!=3.2.*,!=3.3.*',
      extras_require=extras_require,
      )<|MERGE_RESOLUTION|>--- conflicted
+++ resolved
@@ -41,11 +41,7 @@
             'dask[array] >=0.17.1']
 
 # pyhdf (conda) == python-hdf4 (pip)
-<<<<<<< HEAD
-test_requires = ['behave', 'h5py', 'netCDF4', 'pyhdf', 'libtiff']
-=======
-test_requires = ['behave', 'h5py', 'netCDF4', 'pyhdf', 'imageio']
->>>>>>> 377b5baa
+test_requires = ['behave', 'h5py', 'netCDF4', 'pyhdf', 'imageio', 'libtiff']
 
 if sys.version < '3.0':
     test_requires.append('mock')
@@ -74,12 +70,9 @@
     # Writers:
     'scmi': ['netCDF4 >= 1.1.8'],
     'geotiff': ['gdal', 'trollimage[geotiff]'],
-<<<<<<< HEAD
     'mitiff': ['libtiff'],
-=======
     # MultiScene:
     'animations': ['imageio'],
->>>>>>> 377b5baa
 }
 all_extras = []
 for extra_deps in extras_require.values():
