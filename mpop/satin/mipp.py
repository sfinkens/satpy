--- conflicted
+++ resolved
@@ -93,10 +93,6 @@
     from_area = False
 
     if area_extent is None and satscene.area is not None:
-<<<<<<< HEAD
-        from mpop.projector import get_area_def
-=======
->>>>>>> 48a1aa9d
         if not satscene.area_def:
             satscene.area = get_area_def(satscene.area_id)
         area_extent = satscene.area.area_extent
@@ -154,7 +150,6 @@
             
         if is_pyresample_loaded:
             # Build area_def on-the-fly
-            
             satscene[chn].area = geometry.AreaDefinition(
                 satscene.satname + satscene.instrument_name +
                 str(metadata.area_extent) +
@@ -165,6 +160,7 @@
                 data.shape[1],
                 data.shape[0],
                 metadata.area_extent)
-        
+        else:
+            LOG.info("Could not build area, pyresample missing...")
 
 CASES = {}
